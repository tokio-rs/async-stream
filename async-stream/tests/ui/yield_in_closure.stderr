error[E0658]: yield syntax is experimental
 --> tests/ui/yield_in_closure.rs:7:17
  |
7 |                 yield v;
  |                 ^^^^^^^
  |
  = note: see issue #43122 <https://github.com/rust-lang/rust/issues/43122> for more information

error[E0277]: expected a `FnOnce<(&str,)>` closure, found `[generator@$DIR/src/lib.rs:201:9: 201:67]`
<<<<<<< HEAD
 --> tests/ui/yield_in_closure.rs:6:14
  |
6 |             .and_then(|v| {
  |              ^^^^^^^^ expected an `FnOnce<(&str,)>` closure, found `[generator@$DIR/src/lib.rs:201:9: 201:67]`
  |
  = help: the trait `FnOnce<(&str,)>` is not implemented for `[generator@$DIR/src/lib.rs:201:9: 201:67]`
=======
    --> tests/ui/yield_in_closure.rs:6:14
     |
6    |             .and_then(|v| {
     |              ^^^^^^^^ expected an `FnOnce<(&str,)>` closure, found `[generator@$DIR/src/lib.rs:201:9: 201:67]`
     |
     = help: the trait `FnOnce<(&str,)>` is not implemented for `[generator@$DIR/src/lib.rs:201:9: 201:67]`
note: required by a bound in `Result::<T, E>::and_then`
    --> $RUST/core/src/result.rs
     |
     |     pub fn and_then<U, F: FnOnce(T) -> Result<U, E>>(self, op: F) -> Result<U, E> {
     |                           ^^^^^^^^^^^^^^^^^^^^^^^^^ required by this bound in `Result::<T, E>::and_then`
>>>>>>> cb8a508e
<|MERGE_RESOLUTION|>--- conflicted
+++ resolved
@@ -7,14 +7,6 @@
   = note: see issue #43122 <https://github.com/rust-lang/rust/issues/43122> for more information
 
 error[E0277]: expected a `FnOnce<(&str,)>` closure, found `[generator@$DIR/src/lib.rs:201:9: 201:67]`
-<<<<<<< HEAD
- --> tests/ui/yield_in_closure.rs:6:14
-  |
-6 |             .and_then(|v| {
-  |              ^^^^^^^^ expected an `FnOnce<(&str,)>` closure, found `[generator@$DIR/src/lib.rs:201:9: 201:67]`
-  |
-  = help: the trait `FnOnce<(&str,)>` is not implemented for `[generator@$DIR/src/lib.rs:201:9: 201:67]`
-=======
     --> tests/ui/yield_in_closure.rs:6:14
      |
 6    |             .and_then(|v| {
@@ -25,5 +17,4 @@
     --> $RUST/core/src/result.rs
      |
      |     pub fn and_then<U, F: FnOnce(T) -> Result<U, E>>(self, op: F) -> Result<U, E> {
-     |                           ^^^^^^^^^^^^^^^^^^^^^^^^^ required by this bound in `Result::<T, E>::and_then`
->>>>>>> cb8a508e
+     |                           ^^^^^^^^^^^^^^^^^^^^^^^^^ required by this bound in `Result::<T, E>::and_then`